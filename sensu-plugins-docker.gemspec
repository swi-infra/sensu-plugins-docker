--- conflicted
+++ resolved
@@ -30,13 +30,8 @@
   s.test_files             = s.files.grep(%r{^(test|spec|features)/})
   s.version                = SensuPluginsDocker::Version::VER_STRING
 
-<<<<<<< HEAD
-  s.add_runtime_dependency 'sensu-plugin',  '>= 2', '< 5'
-  s.add_runtime_dependency 'sys-proctable', '0.9.8'
-=======
   s.add_runtime_dependency 'sensu-plugin',  '~> 4.0'
   s.add_runtime_dependency 'sys-proctable', '1.2.6'
->>>>>>> 2fcbc31a
   s.add_runtime_dependency 'net_http_unix', '0.2.2'
 
   s.add_development_dependency 'bundler',                   '~> 2.1'
